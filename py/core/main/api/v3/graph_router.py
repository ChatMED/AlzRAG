--- conflicted
+++ resolved
@@ -318,13 +318,8 @@
 
             if run_with_orchestration:
                 try:
-<<<<<<< HEAD
                     return await self.providers.orchestration.run_workflow(  # type: ignore
                         "graph-clustering", {"request": workflow_input}, {}
-=======
-                    await self.providers.orchestration.run_workflow(  # type: ignore
-                        "build-communities", {"request": workflow_input}, {}
->>>>>>> d7537c63
                     )
                     return GenericMessageResponse(message="Graph communities created successfully.")  # type: ignore
 
@@ -339,7 +334,6 @@
             )
 
             logger.info("Running build-communities without orchestration.")
-<<<<<<< HEAD
             simple_graph_search_results = simple_graph_search_results_factory(
                 self.services.graph
             )
@@ -350,11 +344,6 @@
                 "message": "Graph communities created successfully.",
                 "task_id": None,
             }
-=======
-            simple_kg = simple_kg_factory(self.services.graph)
-            await simple_kg["build-communities"](workflow_input)
-            return GenericMessageResponse(message="Graph communities created successfully.")  # type: ignore
->>>>>>> d7537c63
 
         @self.router.post(
             "/graphs/{collection_id}/reset",
