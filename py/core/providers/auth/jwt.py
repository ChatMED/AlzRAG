import logging
import os
from datetime import datetime
<<<<<<< HEAD
from typing import Dict, Optional
=======
from typing import Optional
>>>>>>> df93b8cd

import jwt
from fastapi import Depends

from core.base import (
    AuthConfig,
    AuthProvider,
    CryptoProvider,
    DatabaseProvider,
    EmailProvider,
    R2RException,
    Token,
    TokenData,
)
from core.base.api.models import User

logger = logging.getLogger()


class JwtAuthProvider(AuthProvider):

    def __init__(
        self,
        config: AuthConfig,
        crypto_provider: CryptoProvider,
        database_provider: DatabaseProvider,
        email_provider: EmailProvider,
    ):
        super().__init__(
            config, crypto_provider, database_provider, email_provider
        )

    async def login(self, email: str, password: str) -> dict[str, Token]:
        raise R2RException(status_code=400, message="Not implemented")

    async def oauth_callback(self, code: str) -> dict[str, Token]:
        raise R2RException(status_code=400, message="Not implemented")

    async def user(self, token: str) -> User:
        raise R2RException(status_code=400, message="Not implemented")

    async def change_password(
        self, user: User, current_password: str, new_password: str
    ) -> dict[str, str]:
        raise R2RException(status_code=400, message="Not implemented")

    async def confirm_password_reset(
        self, reset_token: str, new_password: str
    ) -> dict[str, str]:
        raise R2RException(status_code=400, message="Not implemented")

    def create_access_token(self, data: dict) -> str:
        raise R2RException(status_code=400, message="Not implemented")

    def create_refresh_token(self, data: dict) -> str:
        raise R2RException(status_code=400, message="Not implemented")

    async def decode_token(self, token: str) -> TokenData:
        # use JWT library to validate and decode JWT token
        jwtSecret = os.getenv("JWT_SECRET")
        if jwtSecret is None:
            raise R2RException(
                status_code=500,
                message="JWT_SECRET environment variable is not set",
            )
        try:
            user = jwt.decode(token, jwtSecret, algorithms=["HS256"])
        except Exception as e:
            logger.info(f"JWT verification failed: {e}")
            raise R2RException(
                status_code=401, message="Invalid JWT token", detail=e
            )
        if user:
            # Create user in database if not exists
            try:
                existingUser = await self.database_provider.users_handler.get_user_by_email(
                    user.get("email")
                )
                # TODO do we want to update user info here based on what's in the token?
            except Exception as e:
                # user doesn't exist, create in db
                logger.debug(f"Creating new user: {user.get('email')}")
                try:
                    await self.database_provider.users_handler.create_user(
                        email=user.get("email"),
                        account_type="external",
                        name=user.get("name"),
                    )
                except Exception as e:
                    logger.error(f"Error creating user: {e}")
                    raise R2RException(
                        status_code=500, message="Failed to create user"
                    )
            tokenData = TokenData(
                email=user.get("email"),
                token_type="bearer",
                exp=user.get("exp"),
            )
            return tokenData
        else:
            raise R2RException(status_code=401, message="Invalid JWT token")

    async def refresh_access_token(
        self, refresh_token: str
    ) -> dict[str, Token]:
        raise R2RException(status_code=400, message="Not implemented")

    def get_current_active_user(
        self, current_user: User = Depends(user)
    ) -> User:
        # Check if user is active
        if not current_user.is_active:
            raise R2RException(status_code=400, message="Inactive user")
        return current_user

    async def logout(self, token: str) -> dict[str, str]:
        raise R2RException(status_code=400, message="Not implemented")

    async def register(self, email: str, password: str) -> User:  # type: ignore
        raise R2RException(status_code=400, message="Not implemented")

    async def request_password_reset(self, email: str) -> dict[str, str]:
        raise R2RException(status_code=400, message="Not implemented")

    async def send_reset_email(self, email: str) -> dict[str, str]:
        raise R2RException(status_code=400, message="Not implemented")

    async def verify_email(
        self, email: str, verification_code: str
    ) -> dict[str, str]:
        raise R2RException(status_code=400, message="Not implemented")

    async def send_verification_email(
        self, email: str, user: Optional[User] = None
    ) -> tuple[str, datetime]:
        raise R2RException(status_code=400, message="Not implemented")<|MERGE_RESOLUTION|>--- conflicted
+++ resolved
@@ -1,11 +1,7 @@
 import logging
 import os
 from datetime import datetime
-<<<<<<< HEAD
-from typing import Dict, Optional
-=======
 from typing import Optional
->>>>>>> df93b8cd
 
 import jwt
 from fastapi import Depends
