import json
import os
import platform
import subprocess
import sys
from importlib.metadata import version as get_version
<<<<<<< HEAD
from typing import Any, Dict, Optional
=======
from typing import Any, Optional
>>>>>>> 67ba909f

import asyncclick as click
from asyncclick import pass_context
from dotenv import load_dotenv

from cli.command_group import cli
from cli.utils.docker_utils import (
    bring_down_docker_compose,
    remove_r2r_network,
    run_docker_serve,
    run_local_serve,
    wait_for_container_health,
)
from cli.utils.timer import timer
from r2r import R2RAsyncClient, R2RException


@click.group()
def system():
    """System commands."""
    pass


@cli.command()
@pass_context
async def health(ctx: click.Context) -> None:
    """Check the health of the server."""
    client: R2RAsyncClient = ctx.obj
    try:
        with timer():
            response = await client.system.health()
        click.echo(json.dumps(response, indent=2))
    except R2RException as e:
        click.echo(f"R2R Exception: {str(e)}", err=True)
        raise
    except Exception as e:
        click.echo(
            f"An unexpected error occurred while checking health: {e}",
            err=True,
        )
        raise


@system.command()
@pass_context
async def settings(ctx: click.Context) -> None:
    """Retrieve application settings."""
    client: R2RAsyncClient = ctx.obj
    try:
        with timer():
            response = await client.system.settings()
        click.echo(json.dumps(response, indent=2))
    except R2RException as e:
        click.echo(f"R2R Exception: {str(e)}", err=True)
        raise
    except Exception as e:
        click.echo(
            f"An unexpected error occurred while retrieving settings: {e}",
            err=True,
        )
        raise


@system.command()
@pass_context
async def status(ctx: click.Context) -> None:
    """Get statistics about the server, including the start time, uptime, CPU usage, and memory usage."""
    client: R2RAsyncClient = ctx.obj
    try:
        with timer():
            response = await client.system.status()
        click.echo(json.dumps(response, indent=2))
    except R2RException as e:
        click.echo(f"R2R Exception: {str(e)}", err=True)
        raise
    except Exception as e:
        click.echo(
            f"An unexpected error occurred while retrieving status: {e}",
            err=True,
        )
        raise


@cli.command()
@click.option("--host", default=None, help="Host to run the server on")
@click.option(
    "--port", default=None, type=int, help="Port to run the server on"
)
@click.option("--docker", is_flag=True, help="Run using Docker")
@click.option(
    "--full",
    is_flag=True,
    help="Run the full R2R compose? This includes Hatchet and Unstructured.",
)
@click.option(
    "--project-name", default=None, help="Project name for Docker deployment"
)
@click.option(
    "--config-name", default=None, help="Name of the R2R configuration to use"
)
@click.option(
    "--config-path",
    default=None,
    help="Path to a custom R2R configuration file",
)
@click.option("--image", help="Docker image to use")
@click.option(
    "--image-env",
    default="prod",
    help="Which dev environment to pull the image from?",
)
@click.option(
    "--exclude-postgres",
    is_flag=True,
    default=False,
    help="Excludes creating a Postgres container in the Docker setup.",
)
async def serve(
    host: Optional[str],
    port: Optional[int],
    docker: bool,
    full: bool,
    project_name: Optional[str],
    config_name: Optional[str],
    config_path: Optional[str],
    image: Optional[str],
    image_env: str,
    exclude_postgres: bool,
) -> None:
    """Start the R2R server."""
    load_dotenv()
    click.echo("Spinning up an R2R deployment...")

    host = host or os.getenv("R2R_HOST", "0.0.0.0")
    port = port or int(os.getenv("R2R_PORT", os.getenv("PORT", "7272")))

    click.echo(f"Running on {host}:{port}, with docker={docker}")

    if full:
        click.echo(
            "Running the full R2R setup which includes `Hatchet` and `Unstructured.io`."
        )

    if config_name in ["local_llm", "full_local_llm"]:
        click.secho(
            "WARNING: The `local_llm` and `full_local_llm` configurations are deprecated and will be removed in a future release. Please use `ollama`, `full_ollama`, `lm_studio`, or `full_lm_studio` as your configuration file instead.",
            fg="yellow",
        )

    if config_path and config_name:
        raise click.UsageError(
            "Both `config-path` and `config-name` were provided. Please provide only one."
        )

    if config_name and os.path.isfile(config_name):
        click.echo(
            "Warning: `config-name` corresponds to an existing file. If you intended a custom config, use `config-path`."
        )

    if image and image_env:
        click.echo(
            "WARNING: Both `image` and `image_env` were provided. Using `image`."
        )

    if not image and docker:
        r2r_version = get_version("r2r")
        version_specific_image = f"ragtoriches/{image_env}:{r2r_version}"
        latest_image = f"ragtoriches/{image_env}:latest"

        def image_exists(img: str) -> bool:
            try:
                subprocess.run(
                    ["docker", "manifest", "inspect", img],
                    check=True,
                    capture_output=True,
                    text=True,
                )
                return True
            except subprocess.CalledProcessError:
                return False

        if image_exists(version_specific_image):
            click.echo(f"Using image: {version_specific_image}")
            image = version_specific_image
        elif image_exists(latest_image):
            click.echo(
                f"Version-specific image not found. Using latest: {latest_image}"
            )
            image = latest_image
        else:
            click.echo(
                f"Neither {version_specific_image} nor {latest_image} found in remote registry. Please check the Docker images.",
                err=True,
            )
            raise click.Abort()

    if docker:
        os.environ["R2R_IMAGE"] = image

    if config_path:
        config_path = os.path.abspath(config_path)

        # For Windows, convert backslashes to forward slashes and prepend /host_mnt/
        if platform.system() == "Windows":
            drive, path = os.path.splitdrive(config_path)
            config_path = f"/host_mnt/{drive[0].lower()}" + path.replace(
                "\\", "/"
            )

    if docker:
        run_docker_serve(
            host,
            port,
            full,
            project_name,
            image,
            config_name,
            config_path,
            exclude_postgres,
        )
        if (
            "pytest" in sys.modules
            or "unittest" in sys.modules
            or os.environ.get("PYTEST_CURRENT_TEST")
        ):
            click.echo("Test environment detected. Skipping browser open.")
        else:
            import webbrowser

            click.echo("Waiting for all services to become healthy...")
            if not wait_for_container_health(
                project_name or ("r2r-full" if full else "r2r"), "r2r"
            ):
                click.secho(
                    "r2r container failed to become healthy.", fg="red"
                )
                return

            traefik_port = os.environ.get("R2R_DASHBOARD_PORT", "80")
            url = f"http://localhost:{traefik_port}"

            click.secho(f"Navigating to R2R application at {url}.", fg="blue")
            webbrowser.open(url)
    else:
        await run_local_serve(host, port, config_name, config_path, full)


@cli.command()
@click.option(
    "--volumes",
    is_flag=True,
    help="Remove named volumes declared in the `volumes` section of the Compose file",
)
@click.option(
    "--remove-orphans",
    is_flag=True,
    help="Remove containers for services not defined in the Compose file",
)
@click.option(
    "--project-name",
    default=None,
    help="Which Docker Compose project to bring down",
)
def docker_down(
    volumes: bool, remove_orphans: bool, project_name: Optional[str]
) -> None:
    """Bring down the Docker Compose setup and attempt to remove the network if necessary."""
    project_name = project_name or "r2r"
    click.echo(f"Bringing down the `{project_name}` R2R Docker setup...")

    try:
        result = bring_down_docker_compose(
            project_name, volumes, remove_orphans
        )
        if result == 0:
            click.echo(
                f"{project_name} Docker Compose setup has been successfully brought down."
            )
        else:
            click.echo(
                f"An error occurred while bringing down the {project_name} Docker Compose setup. Attempting to remove the network..."
            )
    except Exception as e:
        click.echo(f"Failed to bring down the Docker setup. Error: {e}")

    remove_r2r_network()


@cli.command()
def generate_report() -> None:
    """Generate a system report including R2R version, Docker info, and OS details."""
    report: dict[str, Any] = {"r2r_version": get_version("r2r")}

    # Get Docker info
    try:
        subprocess.run(
            ["docker", "version"], check=True, capture_output=True, timeout=5
        )

        docker_ps_output = subprocess.check_output(
            ["docker", "ps", "--format", "{{.ID}}\t{{.Names}}\t{{.Status}}"],
            text=True,
            timeout=5,
        ).strip()
        report["docker_ps"] = [
            dict(zip(["id", "name", "status"], line.split("\t")))
            for line in docker_ps_output.split("\n")
            if line
        ]

        docker_network_output = subprocess.check_output(
            ["docker", "network", "ls", "--format", "{{.ID}}\t{{.Name}}"],
            text=True,
            timeout=5,
        ).strip()
        networks = [
            dict(zip(["id", "name"], line.split("\t")))
            for line in docker_network_output.split("\n")
            if line
        ]

        report["docker_subnets"] = []
        for network in networks:
            inspect_output = subprocess.check_output(
                [
                    "docker",
                    "network",
                    "inspect",
                    network["id"],
                    "--format",
                    "{{range .IPAM.Config}}{{.Subnet}}{{end}}",
                ],
                text=True,
                timeout=5,
            ).strip()
            if subnet := inspect_output:
                network["subnet"] = subnet
                report["docker_subnets"].append(network)

    except subprocess.CalledProcessError as e:
        report["docker_error"] = f"Error running Docker command: {e}"
    except FileNotFoundError:
        report["docker_error"] = (
            "Docker command not found. Is Docker installed and in PATH?"
        )
    except subprocess.TimeoutExpired:
        report["docker_error"] = (
            "Docker command timed out. Docker might be unresponsive."
        )

    # Get OS information
    report["os_info"] = {
        "system": platform.system(),
        "release": platform.release(),
        "version": platform.version(),
        "machine": platform.machine(),
        "processor": platform.processor(),
    }

    click.echo("System Report:")
    click.echo(json.dumps(report, indent=2))


@cli.command()
def update() -> None:
    """Update the R2R package to the latest version."""
    try:
        cmd = [sys.executable, "-m", "pip", "install", "--upgrade", "r2r"]

        click.echo("Updating R2R...")
        result = subprocess.run(
            cmd, check=True, capture_output=True, text=True
        )
        click.echo(result.stdout)
        click.echo("R2R has been successfully updated.")
    except subprocess.CalledProcessError as e:
        click.echo(f"An error occurred while updating R2R: {e}")
        click.echo(e.stderr)
    except Exception as e:
        click.echo(f"An unexpected error occurred during the update: {e}")


@cli.command()
def version() -> None:
    """Reports the SDK version."""
    try:
        r2r_version = get_version("r2r")
        click.echo(json.dumps(r2r_version, indent=2))
    except Exception as e:
        click.echo(
            f"An unexpected error occurred while retrieving the version: {e}",
            err=True,
        )
        raise<|MERGE_RESOLUTION|>--- conflicted
+++ resolved
@@ -4,11 +4,7 @@
 import subprocess
 import sys
 from importlib.metadata import version as get_version
-<<<<<<< HEAD
-from typing import Any, Dict, Optional
-=======
 from typing import Any, Optional
->>>>>>> 67ba909f
 
 import asyncclick as click
 from asyncclick import pass_context
