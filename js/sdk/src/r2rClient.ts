import axios, { Method, AxiosError } from "axios";
import { BaseClient } from "./baseClient";

import { ChunksClient } from "./v3/clients/chunks";
import { CollectionsClient } from "./v3/clients/collections";
import { ConversationsClient } from "./v3/clients/conversations";
import { DocumentsClient } from "./v3/clients/documents";
import { GraphsClient } from "./v3/clients/graphs";
import { IndiciesClient } from "./v3/clients/indices";
import { PromptsClient } from "./v3/clients/prompts";
import { RetrievalClient } from "./v3/clients/retrieval";
import { SystemClient } from "./v3/clients/system";
import { UsersClient } from "./v3/clients/users";

let fs: any;
if (typeof window === "undefined") {
  import("fs").then((module) => {
    fs = module;
  });
}

import { initializeTelemetry } from "./feature";

type RefreshTokenResponse = {
  results: {
    accessToken: string;
    refreshToken: string;
  };
};

interface R2RClientOptions {
  enableAutoRefresh?: boolean;
  getTokensCallback?: () => {
    accessToken: string | null;
    refreshToken: string | null;
  };
  setTokensCallback?: (
    accessToken: string | null,
    refreshToken: string | null,
  ) => void;
  onRefreshFailedCallback?: () => void;
}

export class r2rClient extends BaseClient {
  public readonly chunks: ChunksClient;
  public readonly collections: CollectionsClient;
  public readonly conversations: ConversationsClient;
  public readonly documents: DocumentsClient;
  public readonly graphs: GraphsClient;
  public readonly indices: IndiciesClient;
  public readonly prompts: PromptsClient;
  public readonly retrieval: RetrievalClient;
  public readonly system: SystemClient;
  public readonly users: UsersClient;

  private getTokensCallback?: R2RClientOptions["getTokensCallback"];
  private setTokensCallback?: R2RClientOptions["setTokensCallback"];
  private onRefreshFailedCallback?: R2RClientOptions["onRefreshFailedCallback"];

  constructor(
    baseURL: string,
    anonymousTelemetry = true,
    options: R2RClientOptions = {},
  ) {
    super(baseURL, "", anonymousTelemetry, options.enableAutoRefresh);

    console.log("[r2rClient] Creating new client with baseURL =", baseURL);

    this.chunks = new ChunksClient(this);
    this.collections = new CollectionsClient(this);
    this.conversations = new ConversationsClient(this);
    this.documents = new DocumentsClient(this);
    this.graphs = new GraphsClient(this);
    this.indices = new IndiciesClient(this);
    this.prompts = new PromptsClient(this);
    this.retrieval = new RetrievalClient(this);
    this.system = new SystemClient(this);
    this.users = new UsersClient(this);

    initializeTelemetry(this.anonymousTelemetry);

    this.axiosInstance = axios.create({
      baseURL: this.baseUrl,
      headers: {
        "Content-Type": "application/json",
      },
    });

    this.getTokensCallback = options.getTokensCallback;
    this.setTokensCallback = options.setTokensCallback;
    this.onRefreshFailedCallback = options.onRefreshFailedCallback;

    // 1) Request interceptor: attach current access token (if any)
    this.axiosInstance.interceptors.request.use(
      (config) => {
        const tokenData = this.getTokensCallback?.();
        const accessToken = tokenData?.accessToken || null;
        if (accessToken) {
          console.log(
<<<<<<< HEAD
            `[r2rClient] Attaching access token to request: ${accessToken.slice(
              0,
              15
            )}...`
=======
            `[r2rClient] Attaching access token to request: ${accessToken.slice(0, 15)}...`,
>>>>>>> d4aa8342
          );
          config.headers["Authorization"] = `Bearer ${accessToken}`;
        } else {
          console.log(
<<<<<<< HEAD
            "[r2rClient] No access token found, sending request without Authorization header"
=======
            "[r2rClient] No access token found, sending request without Authorization header",
>>>>>>> d4aa8342
          );
        }
        return config;
      },
      (error) => {
        console.error("[r2rClient] Request interceptor error:", error);
        return Promise.reject(error);
      },
    );

    // 2) Response interceptor: see if we got 401/403 => attempt to refresh
    this.setupResponseInterceptor();
  }

  private setupResponseInterceptor() {
    this.axiosInstance.interceptors.response.use(
      (response) => response,
      async (error: AxiosError) => {
<<<<<<< HEAD
        console.warn("[r2rClient] Response interceptor caught an error:", error);

        const status = error.response?.status;
        const failingUrl = error.config?.url;
        const errorData = error.response?.data as {
          message?: string;
          error_code?: string;
        };

=======
        // Some logs to see what's going on
        console.warn(
          "[r2rClient] Response interceptor caught an error:",
          error,
        );
        const status = error.response?.status;
        const failingUrl = error.config?.url;
>>>>>>> d4aa8342
        console.warn(
          "[r2rClient] Failing request URL:",
          failingUrl,
          "status =",
<<<<<<< HEAD
          status
        );
        console.warn(
          "failingUrl?.includes('/v3/users/refresh-token') = ",
          failingUrl?.includes("/v3/users/refresh-token")
=======
          status,
        );
        console.warn(
          "failingUrl?.includes('/v3/users/refresh-token') = ",
          failingUrl?.includes("/v3/users/refresh-token"),
>>>>>>> d4aa8342
        );

        // 1) If the refresh endpoint itself fails => don't try again
        if (failingUrl?.includes("/v3/users/refresh-token")) {
          console.error(
<<<<<<< HEAD
            "[r2rClient] Refresh call itself returned 401/403 => logging out"
=======
            "[r2rClient] Refresh call itself returned 401/403 => logging out",
>>>>>>> d4aa8342
          );
          this.onRefreshFailedCallback?.();
          return Promise.reject(error);
        }

        // 2) If normal request => attempt refresh IF it's really an invalid/expired token
        // We'll check either an explicit "error_code" or text in "message"
        // Adjust to match your server's structure!
        const isTokenError =
          !!errorData?.error_code &&
          errorData.error_code.toUpperCase() === "TOKEN_EXPIRED";

        // Or fallback to matching common phrases if no error_code is set:
        const msg = (errorData?.message || "").toLowerCase();
        const looksLikeTokenIssue =
          msg.includes("invalid token") ||
          msg.includes("token expired") ||
          msg.includes("credentials");

        // If either of those checks is true, we consider it an auth token error:
        const isAuthError = isTokenError || looksLikeTokenIssue;

        if ((status === 401 || status === 403) && this.getTokensCallback && isAuthError) {
          // Check if we have a refresh token
          const { refreshToken } = this.getTokensCallback();
          if (!refreshToken) {
            console.error("[r2rClient] No refresh token found => logout");
            this.onRefreshFailedCallback?.();
            return Promise.reject(error);
          }

          // Attempt refresh
          try {
            console.log("[r2rClient] Attempting token refresh...");
            const refreshResponse =
              (await this.users.refreshAccessToken()) as RefreshTokenResponse;
            const newAccessToken = refreshResponse.results.accessToken;
            const newRefreshToken = refreshResponse.results.refreshToken;
<<<<<<< HEAD

            console.log(
              "[r2rClient] Refresh call succeeded; new access token:",
              newAccessToken.slice(0, 15),
              "..."
=======
            console.log(
              "[r2rClient] Refresh call succeeded; new access token:",
              newAccessToken.slice(0, 15),
              "...",
>>>>>>> d4aa8342
            );

            // set new tokens
            this.setTokens(newAccessToken, newRefreshToken);

            // Re-try the original request
            if (error.config) {
<<<<<<< HEAD
              error.config.headers["Authorization"] = `Bearer ${newAccessToken}`;
              console.log(
                "[r2rClient] Retrying original request with new access token..."
=======
              error.config.headers["Authorization"] =
                `Bearer ${newAccessToken}`;
              console.log(
                "[r2rClient] Retrying original request with new access token...",
>>>>>>> d4aa8342
              );
              return this.axiosInstance.request(error.config);
            } else {
              console.warn(
<<<<<<< HEAD
                "[r2rClient] No request config found to retry. Possibly manual re-fetch needed"
=======
                "[r2rClient] No request config found to retry. Possibly manual re-fetch needed",
>>>>>>> d4aa8342
              );
            }
          } catch (refreshError) {
            console.error(
              "[r2rClient] Refresh attempt failed => logging out. Error was:",
<<<<<<< HEAD
              refreshError
=======
              refreshError,
>>>>>>> d4aa8342
            );
            this.onRefreshFailedCallback?.();
            return Promise.reject(refreshError);
          }
        }

        // 3) If not a 401/403 or it's a 401/403 that isn't token-related => just reject
        console.log("[r2rClient] Non-auth error or non-token 401/403 => rejecting");
        return Promise.reject(error);
      },
    );
  }

  public makeRequest<T = any>(
    method: Method,
    endpoint: string,
    options: any = {},
  ): Promise<T> {
    console.log(`[r2rClient] makeRequest: ${method.toUpperCase()} ${endpoint}`);
    return this._makeRequest(method, endpoint, options, "v3");
  }

  public getRefreshToken(): string | null {
    return this.refreshToken;
  }

  public setTokens(
    accessToken: string | null,
<<<<<<< HEAD
    refreshToken: string | null
=======
    refreshToken: string | null,
>>>>>>> d4aa8342
  ): void {
    // Optional: log the changes, but be careful not to log full tokens in prod
    console.log(
      "[r2rClient] Setting tokens. Access token:",
      accessToken?.slice(0, 15),
      "... refresh token:",
      refreshToken?.slice(0, 15),
<<<<<<< HEAD
      "..."
=======
      "...",
>>>>>>> d4aa8342
    );
    super.setTokens(accessToken || "", refreshToken || "");
    this.setTokensCallback?.(accessToken, refreshToken);
  }
}

export default r2rClient;<|MERGE_RESOLUTION|>--- conflicted
+++ resolved
@@ -97,23 +97,15 @@
         const accessToken = tokenData?.accessToken || null;
         if (accessToken) {
           console.log(
-<<<<<<< HEAD
             `[r2rClient] Attaching access token to request: ${accessToken.slice(
               0,
               15
             )}...`
-=======
-            `[r2rClient] Attaching access token to request: ${accessToken.slice(0, 15)}...`,
->>>>>>> d4aa8342
           );
           config.headers["Authorization"] = `Bearer ${accessToken}`;
         } else {
           console.log(
-<<<<<<< HEAD
             "[r2rClient] No access token found, sending request without Authorization header"
-=======
-            "[r2rClient] No access token found, sending request without Authorization header",
->>>>>>> d4aa8342
           );
         }
         return config;
@@ -132,7 +124,6 @@
     this.axiosInstance.interceptors.response.use(
       (response) => response,
       async (error: AxiosError) => {
-<<<<<<< HEAD
         console.warn("[r2rClient] Response interceptor caught an error:", error);
 
         const status = error.response?.status;
@@ -142,42 +133,21 @@
           error_code?: string;
         };
 
-=======
-        // Some logs to see what's going on
-        console.warn(
-          "[r2rClient] Response interceptor caught an error:",
-          error,
-        );
-        const status = error.response?.status;
-        const failingUrl = error.config?.url;
->>>>>>> d4aa8342
         console.warn(
           "[r2rClient] Failing request URL:",
           failingUrl,
           "status =",
-<<<<<<< HEAD
           status
         );
         console.warn(
           "failingUrl?.includes('/v3/users/refresh-token') = ",
           failingUrl?.includes("/v3/users/refresh-token")
-=======
-          status,
-        );
-        console.warn(
-          "failingUrl?.includes('/v3/users/refresh-token') = ",
-          failingUrl?.includes("/v3/users/refresh-token"),
->>>>>>> d4aa8342
         );
 
         // 1) If the refresh endpoint itself fails => don't try again
         if (failingUrl?.includes("/v3/users/refresh-token")) {
           console.error(
-<<<<<<< HEAD
             "[r2rClient] Refresh call itself returned 401/403 => logging out"
-=======
-            "[r2rClient] Refresh call itself returned 401/403 => logging out",
->>>>>>> d4aa8342
           );
           this.onRefreshFailedCallback?.();
           return Promise.reject(error);
@@ -216,18 +186,11 @@
               (await this.users.refreshAccessToken()) as RefreshTokenResponse;
             const newAccessToken = refreshResponse.results.accessToken;
             const newRefreshToken = refreshResponse.results.refreshToken;
-<<<<<<< HEAD
 
             console.log(
               "[r2rClient] Refresh call succeeded; new access token:",
               newAccessToken.slice(0, 15),
               "..."
-=======
-            console.log(
-              "[r2rClient] Refresh call succeeded; new access token:",
-              newAccessToken.slice(0, 15),
-              "...",
->>>>>>> d4aa8342
             );
 
             // set new tokens
@@ -235,35 +198,20 @@
 
             // Re-try the original request
             if (error.config) {
-<<<<<<< HEAD
               error.config.headers["Authorization"] = `Bearer ${newAccessToken}`;
               console.log(
                 "[r2rClient] Retrying original request with new access token..."
-=======
-              error.config.headers["Authorization"] =
-                `Bearer ${newAccessToken}`;
-              console.log(
-                "[r2rClient] Retrying original request with new access token...",
->>>>>>> d4aa8342
               );
               return this.axiosInstance.request(error.config);
             } else {
               console.warn(
-<<<<<<< HEAD
                 "[r2rClient] No request config found to retry. Possibly manual re-fetch needed"
-=======
-                "[r2rClient] No request config found to retry. Possibly manual re-fetch needed",
->>>>>>> d4aa8342
               );
             }
           } catch (refreshError) {
             console.error(
               "[r2rClient] Refresh attempt failed => logging out. Error was:",
-<<<<<<< HEAD
               refreshError
-=======
-              refreshError,
->>>>>>> d4aa8342
             );
             this.onRefreshFailedCallback?.();
             return Promise.reject(refreshError);
@@ -292,11 +240,7 @@
 
   public setTokens(
     accessToken: string | null,
-<<<<<<< HEAD
     refreshToken: string | null
-=======
-    refreshToken: string | null,
->>>>>>> d4aa8342
   ): void {
     // Optional: log the changes, but be careful not to log full tokens in prod
     console.log(
@@ -304,11 +248,7 @@
       accessToken?.slice(0, 15),
       "... refresh token:",
       refreshToken?.slice(0, 15),
-<<<<<<< HEAD
       "..."
-=======
-      "...",
->>>>>>> d4aa8342
     );
     super.setTokens(accessToken || "", refreshToken || "");
     this.setTokensCallback?.(accessToken, refreshToken);
